--- conflicted
+++ resolved
@@ -162,7 +162,6 @@
         assert_eq!(tensor.unwrap().shape(), shape);
     }
 
-<<<<<<< HEAD
     #[test]
     fn test_transpose() {
         let shape = vec![2, 3];
@@ -182,7 +181,6 @@
 
     }
 
-=======
     // Addition
     #[test]
     fn test_adding_tensors() {
@@ -252,5 +250,4 @@
         let tensor2 = tensor * 10;
         assert_eq!(tensor2.data, vec![10, 20, 30, 40, 50, 60]);
     }
->>>>>>> 35b22c8d
 }