--- conflicted
+++ resolved
@@ -140,11 +140,7 @@
         });
     }
 
-<<<<<<< HEAD
-    pub fn elementwise_binary_op(self, other: Self, op: fn(E, E) -> E) -> Self {
-=======
     pub fn elementwise_binary_op(&self, other: &Self, op: fn(E, E) -> E) -> Self {
->>>>>>> 9a44a123
         if self.shape() == other.shape() {
             return self.elementwise_binary_op_same_shape(other, op);
         } else {
@@ -574,13 +570,8 @@
     // TODO(mhauru) This should return something like a view, which references the same data but is
     // a new object. I don't know how to do that though.
     fn reshape(&mut self, new_shape: Vec<usize>) {
-<<<<<<< HEAD
         let _num_els = self.num_elements();
         let _new_num_els = num_elements_from_shape(&new_shape);
-=======
-        // let num_els = self.num_elements();
-        // let new_num_els = num_elements_from_shape(&new_shape);
->>>>>>> 9a44a123
         // println!("Num els {}", num_els);
         // println!("New num els{}", new_num_els);
         // println!("Shape: {:?}", self.shape());
@@ -663,11 +654,7 @@
 
         let mut output_shape = self.shape.clone();
         output_shape[dim] = 1;
-<<<<<<< HEAD
         let _output_size = output_shape.iter().product::<usize>();
-=======
-        // let output_size = output_shape.iter().product::<usize>();
->>>>>>> 9a44a123
 
         let mut dim_sum: Vec<E> = Vec::new();
 
@@ -730,21 +717,9 @@
 impl<E: RealElement> RealTensor<E> for TensorImpl<E> {
     fn softmax(&self, dim: usize) -> Self {
         let t_small = E::from(f64::EPSILON);
-<<<<<<< HEAD
-        let max = self
-            .data
-            .iter()
-            .max_by(|a, b| a.partial_cmp(b).unwrap())
-            .unwrap();
-        let data_exp = (self.clone() - max.clone()).exp();
-        let data_sum = data_exp.dim_sum(vec![dim]);
-
-        let new_data = data_exp / (data_sum + t_small);
-=======
         let data_exp = self.clone().exp();
         let sum = data_exp.dim_sum(vec![dim]);
         let new_data = data_exp / (sum + t_small);
->>>>>>> 9a44a123
         TensorImpl {
             shape: self.shape.clone(),
             data: new_data.data,
@@ -1165,10 +1140,6 @@
             let shape = vec![2, 2];
             let data = vec![1, 2, 3, 4];
             let tensor = TensorImpl::from_vec(&shape, &data).unwrap();
-<<<<<<< HEAD
-=======
-
->>>>>>> 9a44a123
             let slice = tensor.slice(1, 5);
             assert!(slice.is_err());
             assert_eq!(slice.err(), Some("The provided index is out of bounds."));
