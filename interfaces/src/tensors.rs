--- conflicted
+++ resolved
@@ -1,17 +1,11 @@
 use num::traits::Zero;
 use std::{
     cmp::PartialEq,
-<<<<<<< HEAD
     error::Error,
-    fmt::{Debug, Display},
-    ops::{Add, AddAssign, Div, Mul},
-};
-use thiserror::Error;
-=======
     fmt::{Debug, Display},
     ops::{Add, AddAssign, Div, Mul, Sub},
 };
->>>>>>> e594d553
+use thiserror::Error;
 
 use crate::utils::{Exp, Ln, Pow};
 
@@ -72,10 +66,7 @@
     + Display
     + Add<Output = Self>
     + AddAssign
-<<<<<<< HEAD
-=======
     + Sub<Output = Self>
->>>>>>> e594d553
     + Mul<Output = Self>
     + Div<Output = Self>
     + Zero
