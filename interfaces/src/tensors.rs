--- conflicted
+++ resolved
@@ -1,9 +1,9 @@
+use num::traits::Zero;
 use std::{
+    cmp::PartialEq,
     fmt::{Debug, Display},
     ops::{Add, AddAssign, Div, Mul},
-    cmp::{PartialEq},
 };
-use num::traits::Zero;
 
 use crate::utils::{Exp, Ln, Pow};
 
@@ -20,11 +20,6 @@
     + Mul<Output = Self>
     + Mul<E, Output = Self>
     + Into<Vec<E>>
-<<<<<<< HEAD
-=======
-    // + From<usize>
-    // + From<f64>
->>>>>>> a0ddbdc4
 where
     E: Element,
 {
@@ -53,10 +48,17 @@
 
 /// Collection of traits required by the elements of a Tensor.
 pub trait Element:
-    Debug + Clone + PartialEq + Display + Add<Output = Self> + AddAssign + Mul<Output = Self> + Div<Output = Self> + Zero
+    Debug
+    + Clone
+    + PartialEq
+    + Display
+    + Add<Output = Self>
+    + AddAssign
+    + Mul<Output = Self>
+    + Div<Output = Self>
+    + Zero
 {
 }
-
 
 /// A Subtrait of `Tensor`, extending the interface to include methods that require more
 /// "real number like" behaviour from the tensor elements. The `RealTensor` element must be an
@@ -89,13 +91,9 @@
 // }
 
 /// A Subtrait of `Element`, extending the trait to capture "real number like" behaviour.
-<<<<<<< HEAD
 pub trait RealElement: Element + Exp + Pow + Ln + From<f64> {
     fn neg_inf() -> Self;
 }
-=======
-pub trait RealElement: Element + Exp + Pow + Ln + From<f64> {}
->>>>>>> a0ddbdc4
 
 // Below are some implementations of `Element` and `RealElement` "for free". This should facilitate
 // unit testing with these types.
