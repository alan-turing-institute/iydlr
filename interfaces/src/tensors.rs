--- conflicted
+++ resolved
@@ -14,15 +14,8 @@
     //+ Iterator<Item = E>
     + Add<Output = Self>
     + Add<E, Output = Self>
-<<<<<<< HEAD
-    // + Mul<Output = Self>
-    // + Mul<E, Output = Self>
-    // + Div<Output = Self>
-    // + Div<E, Output = Self>
-=======
     + Mul<Output = Self>
     + Mul<E, Output = Self>
->>>>>>> e300f611
 where
     E: Element,
 {
