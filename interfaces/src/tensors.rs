--- conflicted
+++ resolved
@@ -1,11 +1,7 @@
 use num::traits::Zero;
 use std::ops::MulAssign;
 use std::{
-<<<<<<< HEAD
     cmp::{PartialEq, PartialOrd},
-=======
-    cmp::PartialEq,
->>>>>>> 9a44a123
     fmt::{Debug, Display},
     ops::{Add, AddAssign, Div, Mul, Sub},
 };
