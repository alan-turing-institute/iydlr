--- conflicted
+++ resolved
@@ -1,13 +1,7 @@
 [workspace]
 
-<<<<<<< HEAD
-members = [ "attention",
-    "interfaces",
+members = [
+    "attention", "interfaces", "tensors",
 ]
 
-resolver = "2"
-=======
-members = [
-    "interfaces", "tensors",
-]
->>>>>>> a1d8bc60
+resolver = "2"