[workspace]

<<<<<<< HEAD
members = ["attention", "autodiff", "elements", "interfaces", "tensors"]

resolver = "2"
=======
members = [
    "interfaces", "neural_nets",
]
>>>>>>> a0ddbdc4
<|MERGE_RESOLUTION|>--- conflicted
+++ resolved
@@ -1,11 +1,5 @@
 [workspace]
 
-<<<<<<< HEAD
-members = ["attention", "autodiff", "elements", "interfaces", "tensors"]
+members = ["attention", "autodiff", "elements", "interfaces", "tensors", "neural_nets"]
 
-resolver = "2"
-=======
-members = [
-    "interfaces", "neural_nets",
-]
->>>>>>> a0ddbdc4
+resolver = "2"