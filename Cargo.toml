--- conflicted
+++ resolved
@@ -1,11 +1,5 @@
 [workspace]
 
-<<<<<<< HEAD
-members = ["elements", "interfaces", "tensors"]
-=======
-members = [
-    "attention", "interfaces", "tensors",
-]
->>>>>>> 1930792a
+members = ["attention", "elements", "interfaces", "tensors"]
 
 resolver = "2"