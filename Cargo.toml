--- conflicted
+++ resolved
@@ -1,11 +1,5 @@
 [workspace]
 
-<<<<<<< HEAD
-members = [ "autodiff",
-    "interfaces",
-]
-=======
-members = ["attention", "elements", "interfaces", "tensors"]
+members = ["attention", "autodiff", "elements", "interfaces", "tensors"]
 
-resolver = "2"
->>>>>>> 80043552
+resolver = "2"