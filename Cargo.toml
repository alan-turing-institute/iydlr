--- conflicted
+++ resolved
@@ -1,9 +1,16 @@
 [workspace]
 
-<<<<<<< HEAD
-members = ["attention", "autodiff", "elements", "interfaces", "tensors", "tokenisation", "neural_nets", "embeddings"]
-=======
-members = ["attention", "autodiff", "elements", "interfaces", "tensors", "neural_nets", "transformer", "config", "embeddings"]
->>>>>>> 4ec9bf2e
+members = [
+    "attention",
+    "autodiff",
+    "elements",
+    "interfaces",
+    "tensors",
+    "tokenisation",
+    "neural_nets",
+    "transformer",
+    "config",
+    "embeddings",
+]
 
 resolver = "2"