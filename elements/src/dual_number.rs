--- conflicted
+++ resolved
@@ -1,6 +1,6 @@
 use std::{
     fmt::Display,
-    ops::{Add, AddAssign, Div, DivAssign, Mul, MulAssign},
+    ops::{Add, AddAssign, Div, DivAssign, Mul, MulAssign, Sub, SubAssign},
 };
 
 use interfaces::{
@@ -38,6 +38,20 @@
     fn add_assign(&mut self, rhs: Self) {
         self.real += rhs.real;
         self.dual += rhs.dual;
+    }
+}
+
+impl Sub for DualNumber {
+    type Output = Self;
+    fn sub(self, rhs: Self) -> Self {
+        Self::new(self.real - rhs.real, self.dual - rhs.dual)
+    }
+}
+
+impl SubAssign for DualNumber {
+    fn sub_assign(&mut self, rhs: Self) {
+        self.real -= rhs.real;
+        self.dual -= rhs.dual;
     }
 }
 
@@ -113,9 +127,8 @@
     }
 }
 
-// impl Element for DualNumber {}
-
-<<<<<<< HEAD
+impl Element for DualNumber {}
+
 fn grad<F: Fn(DualNumber) -> DualNumber>(func: F, value: f64) -> f64 {
     func(DualNumber::new(value, 1.)).dual
 }
@@ -145,13 +158,6 @@
         Self::new(-f64::INFINITY, 0.)
     }
 }
-=======
-// impl RealElement for DualNumber {
-//     fn neg_inf() -> Self {
-//         Self::new(-f64::INFINITY, 0.)
-//     }
-// }
->>>>>>> e1f597a6
 
 impl From<f64> for DualNumber {
     fn from(value: f64) -> Self {
