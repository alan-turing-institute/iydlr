--- conflicted
+++ resolved
@@ -2,38 +2,6 @@
 use interfaces::tensors::{RealElement, RealTensor, Tensor};
 use std::marker::PhantomData;
 
-<<<<<<< HEAD
-/// Interleaves last dimension of the input tensors and concatenates them along the last dimension.
-pub fn concat<E: RealElement, T: RealTensor<E>>(x: T, y: T) -> T {
-    let x_shape = x.shape();
-    let y_shape = y.shape();
-    // TODO: not sure why can't use Vec::from(), but does't compile
-    // let v_x: Vec<E> = Vec::<E>::from(x);
-    let v_x: Vec<E> = x.into();
-    let v_y: Vec<E> = y.into();
-    let x_last_dim = *x_shape.last().unwrap();
-    let y_last_dim = *y_shape.last().unwrap();
-
-    // Interleave the two flattened tensors in chunks equal to size of last dim of respective tensors
-    let output_vec: Vec<E> = v_x
-        .chunks(x_last_dim)
-        .zip(v_y.chunks(y_last_dim)) // yields items like (&[1.0, 2.0, 3.0], &[7.0, 8.0, 9.0])
-        .flat_map(|(a, b)| a.into_iter().chain(b)) // chains to produce iterators like [1.0, 2.0, 3.0, 7.0, 8.0, 9.0]
-        // TODO: consider adding a bound on copy
-        // .copied()
-        .cloned() // &f64 -> f64, optional
-        .collect();
-
-    // Convert output_vec into a tensor with required output shape
-    T::from_vec(
-        &vec![x_shape[0], x_shape[1], x_shape[2] + y_shape[2]],
-        &output_vec,
-    )
-    .unwrap()
-}
-
-=======
->>>>>>> d131911f
 pub trait MaskedSelfAttention<T, E>: DLModule<T, E>
 where
     T: Tensor<E>,
