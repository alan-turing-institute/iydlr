pub mod act_layer;
pub mod embedding_table;
pub mod lin_layer;
pub mod optim;
<<<<<<< HEAD
pub mod xor_generator;
=======
pub mod serial;
>>>>>>> 6c950183
<|MERGE_RESOLUTION|>--- conflicted
+++ resolved
@@ -2,8 +2,5 @@
 pub mod embedding_table;
 pub mod lin_layer;
 pub mod optim;
-<<<<<<< HEAD
-pub mod xor_generator;
-=======
 pub mod serial;
->>>>>>> 6c950183
+pub mod xor_generator;