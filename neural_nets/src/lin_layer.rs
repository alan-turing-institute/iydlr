--- conflicted
+++ resolved
@@ -7,13 +7,8 @@
 use std::marker::PhantomData;
 
 pub struct LinLayer<T: Tensor<E>, E: Element> {
-<<<<<<< HEAD
-    pub w: T,
-    pub b: T,
-=======
     w: T,
     b: T,
->>>>>>> 44f86b22
     tensor_element_phantom: PhantomData<E>,
 }
 
