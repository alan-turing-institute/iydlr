[package]
name = "neural_nets"
version = "0.1.0"
edition = "2021"


[dependencies]
interfaces = { path = "../interfaces" }
tensors = { path = "../tensors" }
<<<<<<< HEAD
attention = { path = "../attention" }
=======
>>>>>>> 6c950183
autodiff = { path = "../autodiff" }
anyhow = "1.0.86"
rand = "0.8.5"
rand_chacha = "0.3.1"
statrs = "0.16.0"<|MERGE_RESOLUTION|>--- conflicted
+++ resolved
@@ -7,10 +7,6 @@
 [dependencies]
 interfaces = { path = "../interfaces" }
 tensors = { path = "../tensors" }
-<<<<<<< HEAD
-attention = { path = "../attention" }
-=======
->>>>>>> 6c950183
 autodiff = { path = "../autodiff" }
 anyhow = "1.0.86"
 rand = "0.8.5"
